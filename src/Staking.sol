--- conflicted
+++ resolved
@@ -32,11 +32,9 @@
  * @notice This contract allows users to stake, unstake CodeToken, and earn rewards.
  */
 contract Staking {
-<<<<<<< HEAD
     // Errors
     error Staking__InsufficientBalance();
     error Staking__NotAdmin();
-=======
     //errors
     error Staking__InsufficientBalanceToStake();
     error Staking__NotEnoughStakingAmount();
@@ -44,7 +42,6 @@
     error Staking__InsufficientBalance();
     error Staking__NotEnoughAmountStaked();
     error Staking__TokensLocked();
->>>>>>> 2c604f4c
 
     // Type declarations
     struct User {
@@ -57,7 +54,6 @@
     CodeToken private immutable i_codeToken;
     address private immutable i_admin;
     mapping(address => User) private s_userStakeDetails;
-<<<<<<< HEAD
     bool private stakingPaused;
     uint256 private apr;
 
@@ -66,13 +62,11 @@
     event StakingResumed();
     event StakingPaused();
     event AprUpdated(uint256 newApr);
-=======
     uint256 private constant MINIMUM_STAKING_DURATION = 1 weeks;
     uint256 private constant WEEKLY_PERCENTAGE = 1; //1% per week
 
     //events
     event TokenStaked(address indexed user, uint256 amount, uint256 duration);
->>>>>>> 2c604f4c
 
     // Constructor
     constructor(address _admin, address _codeToken) {
@@ -80,7 +74,6 @@
         i_codeToken = CodeToken(_codeToken);
     }
 
-<<<<<<< HEAD
     // Modifier to restrict access to only the admin
     modifier onlyAdmin() {
         if (msg.sender != i_admin) {
@@ -129,7 +122,6 @@
     function updateAPR(uint256 _newApr) public onlyAdmin {
         apr = _newApr;
         emit AprUpdated(_newApr);
-=======
     function stake(uint256 amountToStake, uint256 duration) public {
         uint256 userBalance = IERC20(i_codeToken).balanceOf(msg.sender);
 
@@ -217,6 +209,5 @@
     function getRewardBalance(address user) public view returns (uint256) {
         uint256 reward = calculateReward(user);
         return reward;
->>>>>>> 2c604f4c
     }
 }